--- conflicted
+++ resolved
@@ -30,23 +30,13 @@
                         let _3 := 32
                         if slt(add(calldatasize(), not(3)), _3) { revert(_2, _2) }
                         let offset := calldataload(4)
-<<<<<<< HEAD
-                        let _3 := 0xffffffffffffffff
-                        if gt(offset, _3) { revert(_1, _1) }
-                        if iszero(slt(add(offset, 35), calldatasize())) { revert(_1, _1) }
-                        let length := calldataload(add(4, offset))
-                        if gt(length, _3) { panic_error_0x41() }
-                        let _4 := mul(length, _2)
-                        let dst := allocateMemory(add(_4, _2))
-=======
                         let _4 := 0xffffffffffffffff
                         if gt(offset, _4) { revert(_2, _2) }
                         if iszero(slt(add(offset, 35), calldatasize())) { revert(_2, _2) }
                         let _5 := calldataload(add(4, offset))
-                        if gt(_5, _4) { invalid() }
+                        if gt(_5, _4) { panic_error_0x41() }
                         let _6 := mul(_5, _3)
                         let dst := allocateMemory(add(_6, _3))
->>>>>>> 91c88a5f
                         let dst_1 := dst
                         mstore(dst, _5)
                         dst := add(dst, _3)
@@ -58,38 +48,20 @@
                             if slt(sub(calldatasize(), src), _3) { revert(_2, _2) }
                             let memPtr := mload(_1)
                             let newFreePtr := add(memPtr, _3)
-                            if or(gt(newFreePtr, _4), lt(newFreePtr, memPtr)) { invalid() }
+                            if or(gt(newFreePtr, _4), lt(newFreePtr, memPtr)) { panic_error_0x41() }
                             mstore(_1, newFreePtr)
                             mstore(memPtr, calldataload(src))
                             mstore(dst, memPtr)
                             dst := add(dst, _3)
                             src := add(src, _3)
                         }
-<<<<<<< HEAD
                         let ret, ret_1 := fun_sumArray_58(dst_1)
-                        let memPos := allocateMemory(_1)
-=======
-                        let ret, ret_1 := fun_sumArray_55(dst_1)
                         let memPos := allocateMemory(_2)
->>>>>>> 91c88a5f
                         return(memPos, sub(abi_encode_uint256_t_string(memPos, ret, ret_1), memPos))
                     }
                 }
                 revert(0, 0)
             }
-<<<<<<< HEAD
-            function abi_decode_t_struct$_S(headStart, end) -> value
-            {
-                if slt(sub(end, headStart), 0x20) { revert(value, value) }
-                let memPtr := mload(64)
-                let newFreePtr := add(memPtr, 0x20)
-                if or(gt(newFreePtr, 0xffffffffffffffff), lt(newFreePtr, memPtr)) { panic_error_0x41() }
-                mstore(64, newFreePtr)
-                value := memPtr
-                mstore(memPtr, calldataload(headStart))
-            }
-=======
->>>>>>> 91c88a5f
             function abi_encode_uint256_t_string(headStart, value0, value1) -> tail
             {
                 mstore(headStart, value0)
