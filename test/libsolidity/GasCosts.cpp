--- conflicted
+++ resolved
@@ -19,12 +19,8 @@
  */
 
 #include <test/libsolidity/SolidityExecutionFramework.h>
-<<<<<<< HEAD
+#include <liblangutil/EVMVersion.h>
 #include <libdevcore/IpfsHash.h>
-=======
-#include <liblangutil/EVMVersion.h>
-#include <libdevcore/SwarmHash.h>
->>>>>>> 77a537e2
 #include <libevmasm/GasMeter.h>
 
 #include <cmath>
@@ -45,11 +41,7 @@
 #define CHECK_DEPLOY_GAS(_gasNoOpt, _gasOpt, _evmVersion) \
 	do \
 	{ \
-<<<<<<< HEAD
 		u256 ipfsCost = GasMeter::dataGas(dev::ipfsHash(m_compiler.metadata(m_compiler.lastContractName())), true); \
-=======
-		u256 bzzr1Cost = GasMeter::dataGas(dev::bzzr1Hash(m_compiler.metadata(m_compiler.lastContractName())).asBytes(), true, _evmVersion); \
->>>>>>> 77a537e2
 		u256 gasOpt{_gasOpt}; \
 		u256 gasNoOpt{_gasNoOpt}; \
 		u256 gas = m_optimiserSettings == OptimiserSettings::minimal() ? gasNoOpt : gasOpt; \
@@ -104,24 +96,14 @@
 	m_compiler.overwriteReleaseFlag(true);
 	compileAndRun(sourceCode);
 
-<<<<<<< HEAD
-	if (Options::get().evmVersion() <= EVMVersion::byzantium())
-		CHECK_DEPLOY_GAS(134145, 130831);
-=======
 	auto evmVersion = dev::test::Options::get().evmVersion();
 
 	if (evmVersion <= EVMVersion::byzantium())
 		CHECK_DEPLOY_GAS(134071, 130763, evmVersion);
->>>>>>> 77a537e2
 	// This is only correct on >=Constantinople.
 	else if (Options::get().useABIEncoderV2)
 	{
 		if (Options::get().optimizeYul)
-<<<<<<< HEAD
-			CHECK_DEPLOY_GAS(127785, 127721);
-		else
-			CHECK_DEPLOY_GAS(151587, 135371);
-=======
 		{
 			// Costs with 0 are cases which cannot be triggered in tests.
 			if (evmVersion < EVMVersion::istanbul())
@@ -136,20 +118,13 @@
 			else
 				CHECK_DEPLOY_GAS(0, 120083, evmVersion);
 		}
->>>>>>> 77a537e2
 	}
 	else if (evmVersion < EVMVersion::istanbul())
 		CHECK_DEPLOY_GAS(126861, 119591, evmVersion);
 	else
-<<<<<<< HEAD
-		CHECK_DEPLOY_GAS(126929, 119659);
-
-	if (Options::get().evmVersion() >= EVMVersion::byzantium())
-=======
 		CHECK_DEPLOY_GAS(114173, 107163, evmVersion);
 
 	if (evmVersion >= EVMVersion::byzantium())
->>>>>>> 77a537e2
 	{
 		callContractFunction("f()");
 		if (evmVersion == EVMVersion::byzantium())
